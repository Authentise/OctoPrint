--- conflicted
+++ resolved
@@ -1,286 +1,3 @@
-<<<<<<< HEAD
-function SettingsViewModel(loginStateViewModel, usersViewModel, printerProfilesViewModel) {
-    var self = this;
-
-    self.loginState = loginStateViewModel;
-    self.users = usersViewModel;
-    self.printerProfiles = printerProfilesViewModel;
-
-    self.api_enabled = ko.observable(undefined);
-    self.api_key = ko.observable(undefined);
-    self.api_allowCrossOrigin = ko.observable(undefined);
-
-    self.appearance_name = ko.observable(undefined);
-    self.appearance_color = ko.observable(undefined);
-
-    self.appearance_available_colors = ko.observable([
-        {key: "default", name: gettext("default")},
-        {key: "red", name: gettext("red")},
-        {key: "orange", name: gettext("orange")},
-        {key: "yellow", name: gettext("yellow")},
-        {key: "green", name: gettext("green")},
-        {key: "blue", name: gettext("blue")},
-        {key: "violet", name: gettext("violet")},
-        {key: "black", name: gettext("black")}
-    ]);
-
-    self.appearance_colorName = function(color) {
-        switch (color) {
-            case "red":
-                return gettext("red");
-            case "orange":
-                return gettext("orange");
-            case "yellow":
-                return gettext("yellow");
-            case "green":
-                return gettext("green");
-            case "blue":
-                return gettext("blue");
-            case "violet":
-                return gettext("violet");
-            case "black":
-                return gettext("black");
-            case "default":
-                return gettext("default");
-            default:
-                return color;
-        }
-    };
-
-    self.printer_defaultExtrusionLength = ko.observable(undefined);
-
-    self.webcam_streamUrl = ko.observable(undefined);
-    self.webcam_snapshotUrl = ko.observable(undefined);
-    self.webcam_ffmpegPath = ko.observable(undefined);
-    self.webcam_bitrate = ko.observable(undefined);
-    self.webcam_watermark = ko.observable(undefined);
-    self.webcam_flipH = ko.observable(undefined);
-    self.webcam_flipV = ko.observable(undefined);
-
-    self.feature_gcodeViewer = ko.observable(undefined);
-    self.feature_temperatureGraph = ko.observable(undefined);
-    self.feature_waitForStart = ko.observable(undefined);
-    self.feature_alwaysSendChecksum = ko.observable(undefined);
-    self.feature_sdSupport = ko.observable(undefined);
-    self.feature_sdAlwaysAvailable = ko.observable(undefined);
-    self.feature_swallowOkAfterResend = ko.observable(undefined);
-    self.feature_repetierTargetTemp = ko.observable(undefined);
-    self.feature_keyboardControl = ko.observable(undefined);
-
-    self.serial_port = ko.observable();
-    self.serial_baudrate = ko.observable();
-    self.serial_portOptions = ko.observableArray([]);
-    self.serial_baudrateOptions = ko.observableArray([]);
-    self.serial_autoconnect = ko.observable(undefined);
-    self.serial_timeoutConnection = ko.observable(undefined);
-    self.serial_timeoutDetection = ko.observable(undefined);
-    self.serial_timeoutCommunication = ko.observable(undefined);
-    self.serial_timeoutTemperature = ko.observable(undefined);
-    self.serial_timeoutSdStatus = ko.observable(undefined);
-    self.serial_log = ko.observable(undefined);
-
-    self.folder_uploads = ko.observable(undefined);
-    self.folder_timelapse = ko.observable(undefined);
-    self.folder_timelapseTmp = ko.observable(undefined);
-    self.folder_logs = ko.observable(undefined);
-    self.folder_watched = ko.observable(undefined);
-
-    self.scripts_gcode_beforePrintStarted = ko.observable(undefined);
-    self.scripts_gcode_afterPrintDone = ko.observable(undefined);
-    self.scripts_gcode_afterPrintCancelled = ko.observable(undefined);
-    self.scripts_gcode_afterPrintPaused = ko.observable(undefined);
-    self.scripts_gcode_beforePrintResumed = ko.observable(undefined);
-    self.scripts_gcode_afterPrinterConnected = ko.observable(undefined);
-
-    self.temperature_profiles = ko.observableArray(undefined);
-
-    self.system_actions = ko.observableArray([]);
-
-    self.terminalFilters = ko.observableArray([]);
-
-    self.settings = undefined;
-
-    self.addTemperatureProfile = function() {
-        self.temperature_profiles.push({name: "New", extruder:0, bed:0});
-    };
-
-    self.removeTemperatureProfile = function(profile) {
-        self.temperature_profiles.remove(profile);
-    };
-
-    self.addTerminalFilter = function() {
-        self.terminalFilters.push({name: "New", regex: "(Send: M105)|(Recv: ok T:)"})
-    };
-
-    self.removeTerminalFilter = function(filter) {
-        self.terminalFilters.remove(filter);
-    };
-
-    self.onSettingsShown = function() {
-      self.requestData();
-    };
-     
-    self.requestData = function(callback) {
-        $.ajax({
-            url: API_BASEURL + "settings",
-            type: "GET",
-            dataType: "json",
-            success: function(response) {
-                self.fromResponse(response);
-                if (callback) callback();
-            }
-        });
-    };
-
-    self.fromResponse = function(response) {
-        if (self.settings === undefined) {
-            self.settings = ko.mapping.fromJS(response);
-        } else {
-            ko.mapping.fromJS(response, self.settings);
-        }
-
-        self.api_enabled(response.api.enabled);
-        self.api_key(response.api.key);
-        self.api_allowCrossOrigin(response.api.allowCrossOrigin);
-
-        self.appearance_name(response.appearance.name);
-        self.appearance_color(response.appearance.color);
-
-        self.printer_defaultExtrusionLength(response.printer.defaultExtrusionLength);
-
-        self.webcam_streamUrl(response.webcam.streamUrl);
-        self.webcam_snapshotUrl(response.webcam.snapshotUrl);
-        self.webcam_ffmpegPath(response.webcam.ffmpegPath);
-        self.webcam_bitrate(response.webcam.bitrate);
-        self.webcam_watermark(response.webcam.watermark);
-        self.webcam_flipH(response.webcam.flipH);
-        self.webcam_flipV(response.webcam.flipV);
-
-        self.feature_gcodeViewer(response.feature.gcodeViewer);
-        self.feature_temperatureGraph(response.feature.temperatureGraph);
-        self.feature_waitForStart(response.feature.waitForStart);
-        self.feature_alwaysSendChecksum(response.feature.alwaysSendChecksum);
-        self.feature_sdSupport(response.feature.sdSupport);
-        self.feature_sdAlwaysAvailable(response.feature.sdAlwaysAvailable);
-        self.feature_swallowOkAfterResend(response.feature.swallowOkAfterResend);
-        self.feature_repetierTargetTemp(response.feature.repetierTargetTemp);
-        self.feature_keyboardControl(response.feature.keyboardControl);
-
-        self.serial_port(response.serial.port);
-        self.serial_baudrate(response.serial.baudrate);
-        self.serial_portOptions(response.serial.portOptions);
-        self.serial_baudrateOptions(response.serial.baudrateOptions);
-        self.serial_autoconnect(response.serial.autoconnect);
-        self.serial_timeoutConnection(response.serial.timeoutConnection);
-        self.serial_timeoutDetection(response.serial.timeoutDetection);
-        self.serial_timeoutCommunication(response.serial.timeoutCommunication);
-        self.serial_timeoutTemperature(response.serial.timeoutTemperature);
-        self.serial_timeoutSdStatus(response.serial.timeoutSdStatus);
-        self.serial_log(response.serial.log);
-
-        self.folder_uploads(response.folder.uploads);
-        self.folder_timelapse(response.folder.timelapse);
-        self.folder_timelapseTmp(response.folder.timelapseTmp);
-        self.folder_logs(response.folder.logs);
-        self.folder_watched(response.folder.watched);
-
-        self.scripts_gcode_beforePrintStarted(response.scripts.gcode.beforePrintStarted);
-        self.scripts_gcode_afterPrintDone(response.scripts.gcode.afterPrintDone);
-        self.scripts_gcode_afterPrintCancelled(response.scripts.gcode.afterPrintCancelled);
-        self.scripts_gcode_afterPrintPaused(response.scripts.gcode.afterPrintPaused);
-        self.scripts_gcode_beforePrintResumed(response.scripts.gcode.beforePrintResumed);
-        self.scripts_gcode_afterPrinterConnected(response.scripts.gcode.afterPrinterConnected);
-
-        self.temperature_profiles(response.temperature.profiles);
-
-        self.system_actions(response.system.actions);
-
-        self.terminalFilters(response.terminalFilters);
-    };
-
-    self.saveData = function() {
-        var data = ko.mapping.toJS(self.settings);
-
-        data = _.extend(data, {
-            "api" : {
-                "enabled": self.api_enabled(),
-                "key": self.api_key(),
-                "allowCrossOrigin": self.api_allowCrossOrigin()
-            },
-            "appearance" : {
-                "name": self.appearance_name(),
-                "color": self.appearance_color()
-            },
-            "printer": {
-                "defaultExtrusionLength": self.printer_defaultExtrusionLength()
-            },
-            "webcam": {
-                "streamUrl": self.webcam_streamUrl(),
-                "snapshotUrl": self.webcam_snapshotUrl(),
-                "ffmpegPath": self.webcam_ffmpegPath(),
-                "bitrate": self.webcam_bitrate(),
-                "watermark": self.webcam_watermark(),
-                "flipH": self.webcam_flipH(),
-                "flipV": self.webcam_flipV()
-            },
-            "feature": {
-                "gcodeViewer": self.feature_gcodeViewer(),
-                "temperatureGraph": self.feature_temperatureGraph(),
-                "waitForStart": self.feature_waitForStart(),
-                "alwaysSendChecksum": self.feature_alwaysSendChecksum(),
-                "sdSupport": self.feature_sdSupport(),
-                "sdAlwaysAvailable": self.feature_sdAlwaysAvailable(),
-                "swallowOkAfterResend": self.feature_swallowOkAfterResend(),
-                "repetierTargetTemp": self.feature_repetierTargetTemp(),
-                "keyboardControl": self.feature_keyboardControl()
-            },
-            "serial": {
-                "port": self.serial_port(),
-                "baudrate": self.serial_baudrate(),
-                "autoconnect": self.serial_autoconnect(),
-                "timeoutConnection": self.serial_timeoutConnection(),
-                "timeoutDetection": self.serial_timeoutDetection(),
-                "timeoutCommunication": self.serial_timeoutCommunication(),
-                "timeoutTemperature": self.serial_timeoutTemperature(),
-                "timeoutSdStatus": self.serial_timeoutSdStatus(),
-                "log": self.serial_log()
-            },
-            "folder": {
-                "uploads": self.folder_uploads(),
-                "timelapse": self.folder_timelapse(),
-                "timelapseTmp": self.folder_timelapseTmp(),
-                "logs": self.folder_logs(),
-                "watched": self.folder_watched()
-            },
-            "temperature": {
-                "profiles": self.temperature_profiles()
-            },
-            "system": {
-                "actions": self.system_actions()
-            },
-            "terminalFilters": self.terminalFilters(),
-            "scripts": {
-                "gcode": {
-                    "beforePrintStarted": self.scripts_gcode_beforePrintStarted(),
-                    "afterPrintDone": self.scripts_gcode_afterPrintDone(),
-                    "afterPrintCancelled": self.scripts_gcode_afterPrintCancelled(),
-                    "afterPrintPaused": self.scripts_gcode_afterPrintPaused(),
-                    "beforePrintResumed": self.scripts_gcode_beforePrintResumed(),
-                    "afterPrinterConnected": self.scripts_gcode_afterPrinterConnected()
-                }
-            }
-        });
-
-        $.ajax({
-            url: API_BASEURL + "settings",
-            type: "POST",
-            dataType: "json",
-            contentType: "application/json; charset=UTF-8",
-            data: JSON.stringify(data),
-            success: function(response) {
-                self.fromResponse(response);
-                $("#settings_dialog").modal("hide");
-=======
 $(function() {
     function SettingsViewModel(parameters) {
         var self = this;
@@ -364,11 +81,14 @@
         self.serial_timeoutSdStatus = ko.observable(undefined);
         self.serial_log = ko.observable(undefined);
 
-        self.folder_uploads = ko.observable(undefined);
-        self.folder_timelapse = ko.observable(undefined);
-        self.folder_timelapseTmp = ko.observable(undefined);
-        self.folder_logs = ko.observable(undefined);
-        self.folder_watched = ko.observable(undefined);
+        self.scripts_gcode_beforePrintStarted = ko.observable(undefined);
+        self.scripts_gcode_afterPrintDone = ko.observable(undefined);
+        self.scripts_gcode_afterPrintCancelled = ko.observable(undefined);
+        self.scripts_gcode_afterPrintPaused = ko.observable(undefined);
+        self.scripts_gcode_beforePrintResumed = ko.observable(undefined);
+        self.scripts_gcode_afterPrinterConnected = ko.observable(undefined);
+    
+        self.temperature_profiles = ko.observableArray(undefined);
 
         self.temperature_profiles = ko.observableArray(undefined);
 
@@ -447,7 +167,6 @@
                 self.settings = ko.mapping.fromJS(response);
             } else {
                 ko.mapping.fromJS(response, self.settings);
->>>>>>> 543b8df4
             }
 
             self.api_enabled(response.api.enabled);
@@ -497,7 +216,14 @@
 
             self.temperature_profiles(response.temperature.profiles);
 
-            self.system_actions(response.system.actions);
+            self.scripts_gcode_beforePrintStarted(response.scripts.gcode.beforePrintStarted);
+            self.scripts_gcode_afterPrintDone(response.scripts.gcode.afterPrintDone);
+            self.scripts_gcode_afterPrintCancelled(response.scripts.gcode.afterPrintCancelled);
+            self.scripts_gcode_afterPrintPaused(response.scripts.gcode.afterPrintPaused);
+            self.scripts_gcode_beforePrintResumed(response.scripts.gcode.beforePrintResumed);
+            self.scripts_gcode_afterPrinterConnected(response.scripts.gcode.afterPrinterConnected);
+    
+            self.temperature_profiles(response.temperature.profiles);
 
             self.terminalFilters(response.terminalFilters);
         };
@@ -562,7 +288,17 @@
                 "system": {
                     "actions": self.system_actions()
                 },
-                "terminalFilters": self.terminalFilters()
+                "terminalFilters": self.terminalFilters(),
+                "scripts": {
+                    "gcode": {
+                        "beforePrintStarted": self.scripts_gcode_beforePrintStarted(),
+                        "afterPrintDone": self.scripts_gcode_afterPrintDone(),
+                        "afterPrintCancelled": self.scripts_gcode_afterPrintCancelled(),
+                        "afterPrintPaused": self.scripts_gcode_afterPrintPaused(),
+                        "beforePrintResumed": self.scripts_gcode_beforePrintResumed(),
+                        "afterPrinterConnected": self.scripts_gcode_afterPrinterConnected()
+                    }
+                }
             });
 
             $.ajax({
