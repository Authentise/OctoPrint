--- conflicted
+++ resolved
@@ -67,11 +67,7 @@
 			linenumber = int(re.search("N([0-9]+)", data).group(1))
 			self.lastN = linenumber
 			self.currentLine = linenumber
-<<<<<<< HEAD
-			self.readList.append("ok")
-=======
-			self._sendOk()
->>>>>>> 50cf776e
+			self._sendOk()
 			return
 		elif data.startswith("N"):
 			linenumber = int(re.search("N([0-9]+)", data).group(1))
@@ -300,15 +296,14 @@
 		except:
 			pass
 
+		if settings().getBoolean(["devel", "virtualPrinter", "repetierStyleTargetTemperature"]):
+			self.readList.append("TargetBed:%d" % self.bedTargetTemp)
+
 		if "M190" in line:
 			self._heatupThread = threading.Thread(target=self._waitForHeatup, args=["bed"])
 			self._heatupThread.start()
-			return
-
-		self._sendOk()
-
-		if settings().getBoolean(["devel", "virtualPrinter", "repetierStyleTargetTemperature"]):
-			self.readList.append("TargetBed:%d" % self.bedTargetTemp)
+			return False
+		return True
 
 	def _performMove(self, line):
 		matchX = re.search("X([0-9.]+)", line)
