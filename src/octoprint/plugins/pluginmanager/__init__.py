--- conflicted
+++ resolved
@@ -428,15 +428,10 @@
 		if self._pip_caller is None or not self._pip_caller.available:
 			raise RuntimeError(u"No pip available, can't operate".format(**locals()))
 
-<<<<<<< HEAD
-		if "--process-dependency-links" in args and self._pip_caller < self._pip_version_dependency_links:
-			args.remove("--process-dependency-links")
-=======
 		if "--process-dependency-links" in args:
 			self._log_message(u"Installation needs to process external dependencies, that might make it take a bit longer than usual depending on the pip version")
 			if self._pip_caller < self._pip_version_dependency_links:
 				args.remove("--process-dependency-links")
->>>>>>> 1f0dbf8f
 
 		return self._pip_caller.execute(*args)
 
@@ -538,6 +533,9 @@
 
 		def map_repository_entry(entry):
 			result = dict(entry)
+
+			if not "follow_dependency_links" in result:
+				result["follow_dependency_links"] = False
 
 			if not "follow_dependency_links" in result:
 				result["follow_dependency_links"] = False
