--- conflicted
+++ resolved
@@ -118,91 +118,6 @@
 
 	try:
 		data = request.json
-<<<<<<< HEAD
-		s = settings()
-
-		if "api" in data.keys():
-			if "enabled" in data["api"].keys(): s.setBoolean(["api", "enabled"], data["api"]["enabled"])
-			if "key" in data["api"].keys(): s.set(["api", "key"], data["api"]["key"], True)
-			if "allowCrossOrigin" in data["api"].keys(): s.setBoolean(["api", "allowCrossOrigin"], data["api"]["allowCrossOrigin"])
-
-		if "appearance" in data.keys():
-			if "name" in data["appearance"].keys(): s.set(["appearance", "name"], data["appearance"]["name"])
-			if "color" in data["appearance"].keys(): s.set(["appearance", "color"], data["appearance"]["color"])
-
-		if "printer" in data.keys():
-			if "defaultExtrusionLength" in data["printer"]: s.setInt(["printerParameters", "defaultExtrusionLength"], data["printer"]["defaultExtrusionLength"])
-
-		if "webcam" in data.keys():
-			if "streamUrl" in data["webcam"].keys(): s.set(["webcam", "stream"], data["webcam"]["streamUrl"])
-			if "snapshotUrl" in data["webcam"].keys(): s.set(["webcam", "snapshot"], data["webcam"]["snapshotUrl"])
-			if "ffmpegPath" in data["webcam"].keys(): s.set(["webcam", "ffmpeg"], data["webcam"]["ffmpegPath"])
-			if "bitrate" in data["webcam"].keys(): s.set(["webcam", "bitrate"], data["webcam"]["bitrate"])
-			if "watermark" in data["webcam"].keys(): s.setBoolean(["webcam", "watermark"], data["webcam"]["watermark"])
-			if "flipH" in data["webcam"].keys(): s.setBoolean(["webcam", "flipH"], data["webcam"]["flipH"])
-			if "flipV" in data["webcam"].keys(): s.setBoolean(["webcam", "flipV"], data["webcam"]["flipV"])
-
-		if "feature" in data.keys():
-			if "gcodeViewer" in data["feature"].keys(): s.setBoolean(["gcodeViewer", "enabled"], data["feature"]["gcodeViewer"])
-			if "temperatureGraph" in data["feature"].keys(): s.setBoolean(["feature", "temperatureGraph"], data["feature"]["temperatureGraph"])
-			if "waitForStart" in data["feature"].keys(): s.setBoolean(["feature", "waitForStartOnConnect"], data["feature"]["waitForStart"])
-			if "alwaysSendChecksum" in data["feature"].keys(): s.setBoolean(["feature", "alwaysSendChecksum"], data["feature"]["alwaysSendChecksum"])
-			if "sdSupport" in data["feature"].keys(): s.setBoolean(["feature", "sdSupport"], data["feature"]["sdSupport"])
-			if "sdAlwaysAvailable" in data["feature"].keys(): s.setBoolean(["feature", "sdAlwaysAvailable"], data["feature"]["sdAlwaysAvailable"])
-			if "swallowOkAfterResend" in data["feature"].keys(): s.setBoolean(["feature", "swallowOkAfterResend"], data["feature"]["swallowOkAfterResend"])
-			if "repetierTargetTemp" in data["feature"].keys(): s.setBoolean(["feature", "repetierTargetTemp"], data["feature"]["repetierTargetTemp"])
-			if "keyboardControl" in data["feature"].keys(): s.setBoolean(["feature", "keyboardControl"], data["feature"]["keyboardControl"])
-
-		if "serial" in data.keys():
-			if "autoconnect" in data["serial"].keys(): s.setBoolean(["serial", "autoconnect"], data["serial"]["autoconnect"])
-			if "port" in data["serial"].keys(): s.set(["serial", "port"], data["serial"]["port"])
-			if "baudrate" in data["serial"].keys(): s.setInt(["serial", "baudrate"], data["serial"]["baudrate"])
-			if "timeoutConnection" in data["serial"].keys(): s.setFloat(["serial", "timeout", "connection"], data["serial"]["timeoutConnection"])
-			if "timeoutDetection" in data["serial"].keys(): s.setFloat(["serial", "timeout", "detection"], data["serial"]["timeoutDetection"])
-			if "timeoutCommunication" in data["serial"].keys(): s.setFloat(["serial", "timeout", "communication"], data["serial"]["timeoutCommunication"])
-			if "timeoutTemperature" in data["serial"].keys(): s.setFloat(["serial", "timeout", "temperature"], data["serial"]["timeoutTemperature"])
-			if "timeoutSdStatus" in data["serial"].keys(): s.setFloat(["serial", "timeout", "sdStatus"], data["serial"]["timeoutSdStatus"])
-
-			oldLog = s.getBoolean(["serial", "log"])
-			if "log" in data["serial"].keys(): s.setBoolean(["serial", "log"], data["serial"]["log"])
-			if oldLog and not s.getBoolean(["serial", "log"]):
-				# disable debug logging to serial.log
-				logging.getLogger("SERIAL").debug("Disabling serial logging")
-				logging.getLogger("SERIAL").setLevel(logging.CRITICAL)
-			elif not oldLog and s.getBoolean(["serial", "log"]):
-				# enable debug logging to serial.log
-				logging.getLogger("SERIAL").setLevel(logging.DEBUG)
-				logging.getLogger("SERIAL").debug("Enabling serial logging")
-
-		if "folder" in data.keys():
-			if "uploads" in data["folder"].keys(): s.setBaseFolder("uploads", data["folder"]["uploads"])
-			if "timelapse" in data["folder"].keys(): s.setBaseFolder("timelapse", data["folder"]["timelapse"])
-			if "timelapseTmp" in data["folder"].keys(): s.setBaseFolder("timelapse_tmp", data["folder"]["timelapseTmp"])
-			if "logs" in data["folder"].keys(): s.setBaseFolder("logs", data["folder"]["logs"])
-			if "watched" in data["folder"].keys(): s.setBaseFolder("watched", data["folder"]["watched"])
-
-		if "temperature" in data.keys():
-			if "profiles" in data["temperature"].keys(): s.set(["temperature", "profiles"], data["temperature"]["profiles"])
-
-		if "terminalFilters" in data.keys():
-			s.set(["terminalFilters"], data["terminalFilters"])
-
-		if "system" in data.keys():
-			if "actions" in data["system"].keys(): s.set(["system", "actions"], data["system"]["actions"])
-			if "events" in data["system"].keys(): s.set(["system", "events"], data["system"]["events"])
-
-		if "scripts" in data:
-			if "gcode" in data["scripts"]: s.set(["scripts", "gcode"], data["scripts"]["gcode"])
-
-		if "plugins" in data:
-			for name, plugin in octoprint.plugin.plugin_manager().get_implementations(octoprint.plugin.SettingsPlugin).items():
-				if name in data["plugins"]:
-					plugin.on_settings_save(data["plugins"][name])
-
-
-		if s.save():
-			eventManager().fire(Events.SETTINGS_UPDATED)
-=======
 	except JSONBadRequest:
 		return make_response("Malformed JSON body in request", 400)
 	s = settings()
@@ -277,19 +192,8 @@
 		if "actions" in data["system"].keys(): s.set(["system", "actions"], data["system"]["actions"])
 		if "events" in data["system"].keys(): s.set(["system", "events"], data["system"]["events"])
 
-	cura = data.get("cura", None)
-	if cura:
-		path = cura.get("path")
-		if path:
-			s.set(["cura", "path"], path)
-
-		config = cura.get("config")
-		if config:
-			s.set(["cura", "config"], config)
-
-		# Enabled is a boolean so we cannot check that we have a result
-		enabled = cura.get("enabled")
-		s.setBoolean(["cura", "enabled"], enabled)
+		if "scripts" in data:
+			if "gcode" in data["scripts"]: s.set(["scripts", "gcode"], data["scripts"]["gcode"])
 
 	if "plugins" in data:
 		for name, plugin in octoprint.plugin.plugin_manager().get_implementations(octoprint.plugin.SettingsPlugin).items():
@@ -299,6 +203,5 @@
 
 	if s.save():
 		eventManager().fire(Events.SETTINGS_UPDATED)
->>>>>>> 28738a51
 
 	return getSettings()
