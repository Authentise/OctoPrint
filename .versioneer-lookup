# Configuration file for the versioneer lookup, manually mapping tags based on branches
#
# Format is
#
#   <branch-regex> <tag> <reference commit>
#
# The file is processed from top to bottom, the first matching line wins. If <tag> or <reference commit> are left out,
# the lookup table does not apply to the matched branches

# master shall not use the lookup table, only tags
master

# maintenance is currently the branch for preparation of maintenance release 1.2.3
# so are any fix/... branches
<<<<<<< HEAD
maintenance 1.2.2 9f8d30a66c2fcc5cd0e8984c72dc36f7e84fde10 pep440-dev
fix/.*      1.2.2 9f8d30a66c2fcc5cd0e8984c72dc36f7e84fde10 pep440-dev
=======
maintenance 1.2.3-dev 1c6b0554c796f03ed539397daa4b13c44d05a99d
fix/.* 1.2.3-dev 1c6b0554c796f03ed539397daa4b13c44d05a99d
>>>>>>> 50a62bf0

# every other branch is a development branch and thus gets resolved to 1.3.0-dev for now
.*          1.3.0 198d3450d94be1a2                         pep440-dev<|MERGE_RESOLUTION|>--- conflicted
+++ resolved
@@ -12,13 +12,8 @@
 
 # maintenance is currently the branch for preparation of maintenance release 1.2.3
 # so are any fix/... branches
-<<<<<<< HEAD
-maintenance 1.2.2 9f8d30a66c2fcc5cd0e8984c72dc36f7e84fde10 pep440-dev
-fix/.*      1.2.2 9f8d30a66c2fcc5cd0e8984c72dc36f7e84fde10 pep440-dev
-=======
-maintenance 1.2.3-dev 1c6b0554c796f03ed539397daa4b13c44d05a99d
-fix/.* 1.2.3-dev 1c6b0554c796f03ed539397daa4b13c44d05a99d
->>>>>>> 50a62bf0
+maintenance 1.2.3 1c6b0554c796f03ed539397daa4b13c44d05a99d pep440-dev
+fix/.*      1.2.3 1c6b0554c796f03ed539397daa4b13c44d05a99d pep440-dev
 
 # every other branch is a development branch and thus gets resolved to 1.3.0-dev for now
 .*          1.3.0 198d3450d94be1a2                         pep440-dev