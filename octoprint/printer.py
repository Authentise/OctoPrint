--- conflicted
+++ resolved
@@ -459,12 +459,11 @@
 			return
 		return self._comm.getSdFiles()
 
-<<<<<<< HEAD
 	def addSdFile(self, filename, absolutePath):
 		from octoprint.util import isGcodeFileName
 		from octoprint.util import isSTLFileName
 
-		if not self._comm:
+		if not self._comm or self._comm.isBusy():
 			return
 
 		if isGcodeFileName(filename):
@@ -483,12 +482,11 @@
 		self._sdStreamer = SdFileStreamer(self._comm, filename, absolutePath, self._onSdFileStreamProgress, self._onSdFileStreamFinish)
 		self._sdStreamer.start()
 		logging.info("Stream file to SD started")
-=======
+
 	def addSdFile(self, filename, path):
 		if not self._comm or self._comm.isBusy():
 			return
 		self._comm.startFileTransfer(path, filename[:8].lower() + ".gco")
->>>>>>> e7f53844
 
 	def deleteSdFile(self, filename):
 		if not self._comm:
