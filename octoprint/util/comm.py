--- conflicted
+++ resolved
@@ -606,7 +606,6 @@
 				line = self._readline()
 				if line == None:
 					break
-<<<<<<< HEAD
 
 				##~~ Error handling
 				# No matter the state, if we see an error, goto the error state and store the error for reference.
@@ -701,96 +700,10 @@
 					self._changeState(self.STATE_OPERATIONAL)
 					eventManager().fire("PrintDone")
 
-=======
-
-				##~~ Error handling
-				# No matter the state, if we see an error, goto the error state and store the error for reference.
-				if line.startswith('Error:'):
-					#Oh YEAH, consistency.
-					# Marlin reports an MIN/MAX temp error as "Error:x\n: Extruder switched off. MAXTEMP triggered !\n"
-					#	But a bed temp error is reported as "Error: Temperature heated bed switched off. MAXTEMP triggered !!"
-					#	So we can have an extra newline in the most common case. Awesome work people.
-					if re.match('Error:[0-9]\n', line):
-						line = line.rstrip() + self._readline()
-					#Skip the communication errors, as those get corrected.
-					if 'checksum mismatch' in line \
-							or 'Wrong checksum' in line \
-							or 'Line Number is not Last Line Number' in line \
-							or 'expected line' in line \
-							or 'No Line Number with checksum' in line \
-							or 'No Checksum with line number' in line \
-							or 'Missing checksum' in line:
-						pass
-					elif not self.isError():
-						self._errorValue = line[6:]
-						self._changeState(self.STATE_ERROR)
-
-				##~~ SD file list
-				# if we are currently receiving an sd file list, each line is just a filename, so just read it and abort processing
-				if self._sdFileList and not 'End file list' in line:
-					self._sdFiles.append(line)
-					continue
-
-				##~~ Temperature processing
-				if ' T:' in line or line.startswith('T:'):
-					try:
-						self._temp = float(re.search("-?[0-9\.]*", line.split('T:')[1]).group(0))
-						if ' B:' in line:
-							self._bedTemp = float(re.search("-?[0-9\.]*", line.split(' B:')[1]).group(0))
-
-						self._callback.mcTempUpdate(self._temp, self._bedTemp, self._targetTemp, self._bedTargetTemp)
-					except ValueError:
-						# catch conversion issues, we'll rather just not get the temperature update instead of killing the connection
-						pass
-
-					#If we are waiting for an M109 or M190 then measure the time we lost during heatup, so we can remove that time from our printing time estimate.
-					if not 'ok' in line and self._heatupWaitStartTime != 0:
-						t = time.time()
-						self._heatupWaitTimeLost = t - self._heatupWaitStartTime
-						self._heatupWaitStartTime = t
-
-				##~~ SD Card handling
-				elif 'SD init fail' in line:
-					self._sdAvailable = False
-					self._sdFiles = []
-					self._callback.mcSdStateChange(self._sdAvailable)
-				elif 'SD card ok' in line:
-					self._sdAvailable = True
-					self.refreshSdFiles()
-					self._callback.mcSdStateChange(self._sdAvailable)
-				elif 'Begin file list' in line:
-					self._sdFiles = []
-					self._sdFileList = True
-				elif 'End file list' in line:
-					self._sdFileList = False
-					self._callback.mcSdFiles(self._sdFiles)
-				elif 'SD printing byte' in line:
-					# answer to M27, at least on Marlin, Repetier and Sprinter: "SD printing byte %d/%d"
-					match = re.search("([0-9]*)/([0-9]*)", line)
-					self._sdFilePos = int(match.group(1))
-					self._sdFileSize = int(match.group(2))
-					self._callback.mcProgress()
-				elif 'File opened' in line:
-					# answer to M23, at least on Marlin, Repetier and Sprinter: "File opened:%s Size:%d"
-					match = re.search("File opened:\s*(.*?)\s+Size:\s*([0-9]*)", line)
-					self._sdFile = match.group(1)
-					self._sdFileSize = int(match.group(2))
-				elif 'File selected' in line:
-					# final answer to M23, at least on Marlin, Repetier and Sprinter: "File selected"
-					self._callback.mcSdSelected(self._sdFile, self._sdFileSize)
-				elif 'Done printing file' in line:
-					# printer is reporting file finished printing
-					self._sdPrinting = False
-					self._sdFilePos = 0
-					self._changeState(self.STATE_OPERATIONAL)
-					self._callback.mcSdPrintingDone()
-
->>>>>>> dd3e9030
 				##~~ Message handling
 				elif line.strip() != '' and line.strip() != 'ok' and not line.startswith("wait") and not line.startswith('Resend:') and line != 'echo:Unknown command:""\n' and self.isOperational():
 					self._callback.mcMessage(line)
 
-<<<<<<< HEAD
 				##~~ Parsing for feedback commands
 				if feedbackControls:
 					for name, matcher, template in feedbackControls:
@@ -805,8 +718,6 @@
 				if "ok" in line and heatingUp:
 					heatingUp = False
 
-=======
->>>>>>> dd3e9030
 				### Baudrate detection
 				if self._state == self.STATE_DETECT_BAUDRATE:
 					if line == '' or time.time() > timeout:
@@ -814,10 +725,7 @@
 							self.close()
 							self._errorValue = "No more baudrates to test, and no suitable baudrate found."
 							self._changeState(self.STATE_ERROR)
-<<<<<<< HEAD
 							eventManager().fire("Error", self.getErrorString())
-=======
->>>>>>> dd3e9030
 						elif self._baudrateDetectRetry > 0:
 							self._baudrateDetectRetry -= 1
 							self._serial.write('\n')
@@ -847,12 +755,9 @@
 							self._sendCommand("M999")
 							self._serial.timeout = 2
 							self._changeState(self.STATE_OPERATIONAL)
-<<<<<<< HEAD
 							if self._sdAvailable:
 								self.refreshSdFiles()
 							eventManager().fire("Connected", "%s at %s baud" % (self._port, self._baudrate))
-=======
->>>>>>> dd3e9030
 					else:
 						self._testingBaudrate = False
 
@@ -864,12 +769,9 @@
 						startSeen = True
 					elif "ok" in line and startSeen:
 						self._changeState(self.STATE_OPERATIONAL)
-<<<<<<< HEAD
 						if self._sdAvailable:
 							self.refreshSdFiles()
 						eventManager().fire("Connected", "%s at %s baud" % (self._port, self._baudrate))
-=======
->>>>>>> dd3e9030
 					elif time.time() > timeout:
 						self.close()
 
@@ -894,21 +796,12 @@
 						self._log("Communication timeout during printing, forcing a line")
 						line = 'ok'
 
-<<<<<<< HEAD
 					if self.isSdPrinting():
 						if time.time() > tempRequestTimeout and not heatingUp:
 							self._sendCommand("M105")
 							tempRequestTimeout = time.time() + 5
 
 						if time.time() > sdStatusRequestTimeout and not heatingUp:
-=======
-					if self._sdPrinting:
-						if time.time() > tempRequestTimeout:
-							self._sendCommand("M105")
-							tempRequestTimeout = time.time() + 5
-
-						if time.time() > sdStatusRequestTimeout:
->>>>>>> dd3e9030
 							self._sendCommand("M27")
 							sdStatusRequestTimeout = time.time() + 1
 
@@ -916,11 +809,7 @@
 							timeout = time.time() + 5
 					else:
 						# Even when printing request the temperature every 5 seconds.
-<<<<<<< HEAD
 						if time.time() > tempRequestTimeout and not self.isStreaming():
-=======
-						if time.time() > tempRequestTimeout:
->>>>>>> dd3e9030
 							self._commandQueue.put("M105")
 							tempRequestTimeout = time.time() + 5
 
@@ -928,11 +817,7 @@
 							timeout = time.time() + 5
 							if self._resendDelta is not None:
 								self._resendNextCommand()
-<<<<<<< HEAD
 							elif not self._commandQueue.empty() and not self.isStreaming():
-=======
-							elif not self._commandQueue.empty():
->>>>>>> dd3e9030
 								self._sendCommand(self._commandQueue.get())
 							else:
 								self._sendNext()
@@ -945,10 +830,7 @@
 				self._log(errorMsg)
 				self._errorValue = errorMsg
 				self._changeState(self.STATE_ERROR)
-<<<<<<< HEAD
 				eventManager().fire("Error", self.getErrorString())
-=======
->>>>>>> dd3e9030
 		self._log("Connection closed, closing down monitor")
 
 	def _handleResendRequest(self, line):
@@ -961,20 +843,13 @@
 
 		if lineToResend is not None:
 			self._resendDelta = self._currentLine - lineToResend
-<<<<<<< HEAD
-			if self._resendDelta > len(self._lastLines):
-=======
 			if self._resendDelta > len(self._lastLines) or len(self._lastLines) == 0:
->>>>>>> dd3e9030
 				self._errorValue = "Printer requested line %d but no sufficient history is available, can't resend" % lineToResend
 				self._logger.warn(self._errorValue)
 				if self.isPrinting():
 					# abort the print, there's nothing we can do to rescue it now
 					self._changeState(self.STATE_ERROR)
-<<<<<<< HEAD
 					eventManager().fire("Error", self.getErrorString())
-=======
->>>>>>> dd3e9030
 				else:
 					# reset resend delta, we can't do anything about it
 					self._resendDelta = None
